--- conflicted
+++ resolved
@@ -18,11 +18,7 @@
   tx = pricer.unsafeFindExecutableSwap(token, weth.address, sell_amount)
   assert tx[1][0] == 1 ## UNIV2  
   assert tx[1][1] > 0  
-<<<<<<< HEAD
-  assert tx[0] <= 100000 ## 99578 in test simulation
-=======
   assert tx[0] <= 60000
->>>>>>> 207870b1
 
 def test_gas_uniswap_v2_sushi(oneE18, weth, pricerwrapper):
   pricer = pricerwrapper   
@@ -31,13 +27,8 @@
   sell_count = 5000
   sell_amount = sell_count * oneE18 ## 1e18
     
-<<<<<<< HEAD
-  tx = pricer.findOptimalSwap(token, weth.address, sell_amount)
-  assert (tx[1][0] == 7) ## PRICEFEED
-=======
   tx = pricer.unsafeFindExecutableSwap(token, weth.address, sell_amount)
   assert (tx[1][0] == 1 or tx[1][0] == 2) ## SUSHI or UNIV2
->>>>>>> 207870b1
   assert tx[1][1] > 0  
   assert tx[0] <= 60000
 
@@ -51,11 +42,7 @@
   tx = pricer.unsafeFindExecutableSwap(token, weth.address, sell_amount)
   assert tx[1][0] == 5 ## BALANCER  
   assert tx[1][1] > 0  
-<<<<<<< HEAD
-  assert tx[0] <= 103000 ## 101190 in test simulation
-=======
   assert tx[0] <= 70000
->>>>>>> 207870b1
 
 def test_gas_only_balancer_v2_with_weth(oneE18, wbtc, aura, pricerwrapper):
   pricer = pricerwrapper   
@@ -67,11 +54,7 @@
   tx = pricer.unsafeFindExecutableSwap(token, wbtc.address, sell_amount)
   assert tx[1][0] == 6 ## BALANCERWITHWETH  
   assert tx[1][1] > 0  
-<<<<<<< HEAD
-  assert tx[0] <= 163000 ## 161690 in test simulation
-=======
   assert tx[0] <= 120000
->>>>>>> 207870b1
 
 def test_gas_only_uniswap_v3(oneE18, weth, pricerwrapper):
   pricer = pricerwrapper   
@@ -83,11 +66,7 @@
   tx = pricer.unsafeFindExecutableSwap(token, weth.address, sell_amount)
   assert tx[1][0] == 3 ## UNIV3  
   assert tx[1][1] > 0  
-<<<<<<< HEAD
-  assert tx[0] <= 185000 ## 180596 in test simulation
-=======
   assert tx[0] <= 140000
->>>>>>> 207870b1
 
 def test_gas_only_uniswap_v3_with_weth(oneE18, wbtc, pricerwrapper):
   pricer = pricerwrapper   
@@ -99,11 +78,7 @@
   tx = pricer.unsafeFindExecutableSwap(token, wbtc.address, sell_amount)
   assert tx[1][0] == 4 ## UNIV3WITHWETH  
   assert tx[1][1] > 0  
-<<<<<<< HEAD
-  assert tx[0] <= 250000 ## 249002 in test simulation
-=======
   assert tx[0] <= 215000
->>>>>>> 207870b1
 
 def test_gas_almost_everything(oneE18, wbtc, weth, pricerwrapper):
   pricer = pricerwrapper   
@@ -112,13 +87,8 @@
   sell_count = 10
   sell_amount = sell_count * oneE18 ## 1e18
     
-<<<<<<< HEAD
-  tx = pricer.findOptimalSwap(token, wbtc.address, sell_amount)
-  assert (tx[1][0] == 7) ## PRICEFEED
-=======
   tx = pricer.unsafeFindExecutableSwap(token, wbtc.address, sell_amount)
   assert (tx[1][0] <= 5 or tx[1][0] == 5) ## 
->>>>>>> 207870b1
   assert tx[1][1] > 0  
   assert tx[0] <= 210000
   