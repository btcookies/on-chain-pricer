// SPDX-License-Identifier: GPL-2.0
pragma solidity 0.8.10;

<<<<<<< HEAD

import {IERC20} from "@oz/token/ERC20/IERC20.sol";
import {ERC20} from "@oz/token/ERC20/ERC20.sol";
import {SafeERC20} from "@oz/token/ERC20/utils/SafeERC20.sol";

import "@chainlink/src/v0.8/interfaces/FeedRegistryInterface.sol";
import "@chainlink/src/v0.8/Denominations.sol";


import "../interfaces/uniswap/IUniswapRouterV2.sol";
import "../interfaces/curve/ICurveRouter.sol";

import {OnChainPricingMainnet, SwapType} from "./OnChainPricingMainnet.sol";
=======
import {OnChainPricingMainnet} from "./OnChainPricingMainnet.sol";
>>>>>>> 207870b1

/// @title OnChainPricing
/// @author Alex the Entreprenerd @ BadgerDAO
/// @dev Mainnet Version of Price Quoter, hardcoded for more efficiency
/// @notice To spin a variant, just change the constants and use the Component Functions at the end of the file
/// @notice Instead of upgrading in the future, just point to a new implementation
/// @notice This version has 5% extra slippage to allow further flexibility
///     if the manager abuses the check you should consider reverting back to a more rigorous pricer
contract OnChainPricingMainnetLenient is OnChainPricingMainnet {

    // === SLIPPAGE === //
    // Can change slippage within rational limits
    address public constant TECH_OPS = 0x86cbD0ce0c087b482782c181dA8d191De18C8275;
	
    /// @dev https://docs.chain.link/docs/feed-registry/
    address public constant FEED_REGISTRY = 0x47Fb2585D2C56Fe188D0E6ec628a38b74fCeeeDf;
    
    uint256 private constant MAX_BPS = 10_000;

    uint256 private constant MAX_SLIPPAGE = 500; // 5%

    uint256 public slippage = 200; // 2% Initially
    uint256 private constant SECONDS_PER_HOUR = 3600;
    uint256 private constant SECONDS_PER_DAY = 86400;

    constructor(
        address _uniV3Simulator, 
        address _balancerV2Simulator
    ) OnChainPricingMainnet(_uniV3Simulator, _balancerV2Simulator){
        // Silence is golden
    }

    function setSlippage(uint256 newSlippage) external {
        require(msg.sender == TECH_OPS, "Only TechOps");
        require(newSlippage < MAX_SLIPPAGE);
        slippage = newSlippage;
    }

    // === PRICING === //

<<<<<<< HEAD
    /// @dev View function to provide quote (maybe not EXECUTABLE) from tokenIn to tokenOut with given amountIn
    /// @dev Priority to use Price Feeds directly, skip query to various on-chain dex sources if price feed is available
    function findOptimalSwap(address tokenIn, address tokenOut, uint256 amountIn) external view override returns (Quote memory q) {
        uint256 _qFeed = tryQuoteWithFeed(tokenIn, tokenOut, amountIn);
		
        if (_qFeed == 0) {		
            q = _findOptimalSwap(tokenIn, tokenOut, amountIn);
        } else { 
            bytes32[] memory dummyPools;
            uint256[] memory dummyPoolFees;
            q = Quote(SwapType.PRICEFEED, _qFeed, dummyPools, dummyPoolFees);
        }
		
        q.amountOut = q.amountOut * (MAX_BPS - slippage) / MAX_BPS;
    }	

    /// @dev View function to provide EXECUTABLE quote from tokenIn to tokenOut with given amountIn
    /// @dev This function will use Price Feeds to confirm the quote from on-chain dex source is within acceptable slippage-range
    /// @dev a valid quote from on-chain dex source will return or 0 if it is just not "good enough" compared to oracle feed
    function findExecutableSwap(address tokenIn, address tokenOut, uint256 amountIn) external view returns (Quote memory q) {
        uint256 _qFeed = tryQuoteWithFeed(tokenIn, tokenOut, amountIn);
        q = _findOptimalSwap(tokenIn, tokenOut, amountIn);
		
        if (q.amountOut < (_qFeed * (MAX_BPS - slippage) / MAX_BPS)) {
            q.amountOut = 0;
        } else {
=======
    /// @dev apply lenient slippage on top of parent query 
    function findOptimalSwap(address tokenIn, address tokenOut, uint256 amountIn) public view override returns (Quote memory q) {
        q = super.findOptimalSwap(tokenIn, tokenOut, amountIn);		
        if (q.amountOut > 0) {		
            q.amountOut = q.amountOut * (MAX_BPS - slippage) / MAX_BPS;
        }
    }
	
    /// @dev apply lenient slippage on top of parent query 
    function findExecutableSwap(address tokenIn, address tokenOut, uint256 amountIn) public view override returns (Quote memory q) {
        q = super.findExecutableSwap(tokenIn, tokenOut, amountIn);		
        if (q.amountOut > 0) {
>>>>>>> 207870b1
            q.amountOut = q.amountOut * (MAX_BPS - slippage) / MAX_BPS;		
        }
    }	

<<<<<<< HEAD
    /// @dev View function to provide EXECUTABLE quote from tokenIn to tokenOut with given amountIn
    /// @dev This function will use directly the quote from on-chain dex source no matter how poorly bad (e.g., illiquid pair) it might be
    function unsafeFindExecutableSwap(address tokenIn, address tokenOut, uint256 amountIn) external view returns (Quote memory q) {
        q = _findOptimalSwap(tokenIn, tokenOut, amountIn);		
        if (q.amountOut > 0) {
            q.amountOut = q.amountOut * (MAX_BPS - slippage) / MAX_BPS;		
        }
    }

    // === ORACLE VIEW FUNCTIONS === //
	
    /// @dev try to convert from tokenIn to tokenOut using price feeds directly: (quote = amountIn * feedPricing)
    /// @return quote from oracle feed in output token decimal
    function tryQuoteWithFeed(address tokenIn, address tokenOut, uint256 amountIn) public view returns (uint256){		
        uint256 _inDecimals = 10 ** ERC20(tokenIn).decimals();
        uint256 _outDecimals = 10 ** ERC20(tokenOut).decimals();		
				
        // try short-circuit to ETH feeds if possible
        if (tokenIn == WETH){
            uint256 pOutETH = getPriceInETH(tokenOut);
            if (pOutETH > 0){
                return (amountIn * 1e18 / pOutETH) * _outDecimals / _inDecimals;			
            }
        } else if (tokenOut == WETH) {
            uint256 pInETH = getPriceInETH(tokenIn);
            if (pInETH > 0){
                return (amountIn * pInETH / 1e18) * _outDecimals / _inDecimals;			
            }	
        }
        
        // fall-back to USD feeds as last resort
        uint256 pInUSD = fetchUSDFeed(tokenIn);
        if (pInUSD == 0) {
            return 0;		
        }
        uint256 pOutUSD = fetchUSDFeed(tokenOut);
        if (pOutUSD == 0) {
            return 0;		
        }
		
        return (amountIn * pInUSD / pOutUSD) * _outDecimals / _inDecimals;		
    }
	
    /// @dev try to find USD price for given token from feed
    /// @return USD feed value scaled by 10^8 or 0 if no valid USD/ETH/BTC feed exist 
    function fetchUSDFeed(address base) public view returns (uint256) {
        uint256 pUSD = base == WETH? getEthUsdPrice() : getPriceInUSD(base);
        if (pUSD == 0) {
            uint256 pETH = getPriceInETH(base);
            if (pETH > 0) {
                pUSD = pETH * getEthUsdPrice() / 1e18;
            } else {			    
                uint256 pBTC = getPriceInBTC(base);
                if (pBTC > 0){
                    pUSD = pBTC * getBtcUsdPrice() / 1e8;				
                }
            }
        }
        return pUSD;
    }
	
    /// @dev Returns the price of ETH in USD from feed registry
    /// @return price value scaled by 10^8
    function getEthUsdPrice() public view returns (uint256) {
        (uint80 roundID, int price, uint startedAt, uint timeStamp, uint80 answeredInRound) = FeedRegistryInterface(FEED_REGISTRY).latestRoundData(Denominations.ETH, Denominations.USD);
        require(block.timestamp - timeStamp <= SECONDS_PER_HOUR, '!stale'); // Check for freshness of feed
        return uint256(price);
    }
	
    /// @dev Returns the price of BTC in USD from feed registry
    /// @return price value scaled by 10^8
    function getBtcUsdPrice() public view returns (uint256) {
        (uint80 roundID, int price, uint startedAt, uint timeStamp, uint80 answeredInRound) = FeedRegistryInterface(FEED_REGISTRY).latestRoundData(Denominations.BTC, Denominations.USD);
        require(block.timestamp - timeStamp <= SECONDS_PER_HOUR, '!stale'); // Check for freshness of feed
        return uint256(price);
    }

    /// @dev Returns the latest price of given base token in USD
    /// @return price value scaled by 10^8 or 0 if no valid price feed is found
    function getPriceInUSD(address base) public view returns (uint256) {
        try FeedRegistryInterface(FEED_REGISTRY).latestRoundData(base, Denominations.USD) returns (uint80 roundID, int price, uint startedAt, uint timeStamp, uint80 answeredInRound) {	
            require(block.timestamp - timeStamp <= SECONDS_PER_DAY, '!stale'); // Check for freshness of feed	
            return uint256(price);
        } catch {		
            return 0;
        }
    }

    /// @dev Returns the latest price of given base token in ETH
    /// @return price value scaled by 10^18 or 0 if no valid price feed is found
    function getPriceInETH(address base) public view returns (uint256) {
        try FeedRegistryInterface(FEED_REGISTRY).latestRoundData(base, Denominations.ETH) returns (uint80 roundID, int price, uint startedAt, uint timeStamp, uint80 answeredInRound) {
            require(block.timestamp - timeStamp <= SECONDS_PER_DAY, '!stale'); // Check for freshness of feed		
            return uint256(price);
        } catch {		
            return 0;
        }
    }

    /// @dev Returns the latest price of given base token in BTC (typically for WBTC)
    /// @return price value scaled by 10^8 or 0 if no valid price feed is found
    function getPriceInBTC(address base) public view returns (uint256) {
        try FeedRegistryInterface(FEED_REGISTRY).latestRoundData(base, Denominations.BTC) returns (uint80 roundID, int price, uint startedAt, uint timeStamp, uint80 answeredInRound) {	
            require(block.timestamp - timeStamp <= SECONDS_PER_DAY, '!stale'); // Check for freshness of feed
            return uint256(price);
        } catch {		
            return 0;
        }
=======
    /// @dev apply lenient slippage on top of parent query 
    function unsafeFindExecutableSwap(address tokenIn, address tokenOut, uint256 amountIn) public view override returns (Quote memory q) {
        q = super.unsafeFindExecutableSwap(tokenIn, tokenOut, amountIn);		
        if (q.amountOut > 0) {
            q.amountOut = q.amountOut * (MAX_BPS - slippage) / MAX_BPS;		
        }
>>>>>>> 207870b1
    }
}<|MERGE_RESOLUTION|>--- conflicted
+++ resolved
@@ -1,23 +1,7 @@
 // SPDX-License-Identifier: GPL-2.0
 pragma solidity 0.8.10;
 
-<<<<<<< HEAD
-
-import {IERC20} from "@oz/token/ERC20/IERC20.sol";
-import {ERC20} from "@oz/token/ERC20/ERC20.sol";
-import {SafeERC20} from "@oz/token/ERC20/utils/SafeERC20.sol";
-
-import "@chainlink/src/v0.8/interfaces/FeedRegistryInterface.sol";
-import "@chainlink/src/v0.8/Denominations.sol";
-
-
-import "../interfaces/uniswap/IUniswapRouterV2.sol";
-import "../interfaces/curve/ICurveRouter.sol";
-
-import {OnChainPricingMainnet, SwapType} from "./OnChainPricingMainnet.sol";
-=======
 import {OnChainPricingMainnet} from "./OnChainPricingMainnet.sol";
->>>>>>> 207870b1
 
 /// @title OnChainPricing
 /// @author Alex the Entreprenerd @ BadgerDAO
@@ -31,9 +15,6 @@
     // === SLIPPAGE === //
     // Can change slippage within rational limits
     address public constant TECH_OPS = 0x86cbD0ce0c087b482782c181dA8d191De18C8275;
-	
-    /// @dev https://docs.chain.link/docs/feed-registry/
-    address public constant FEED_REGISTRY = 0x47Fb2585D2C56Fe188D0E6ec628a38b74fCeeeDf;
     
     uint256 private constant MAX_BPS = 10_000;
 
@@ -58,34 +39,6 @@
 
     // === PRICING === //
 
-<<<<<<< HEAD
-    /// @dev View function to provide quote (maybe not EXECUTABLE) from tokenIn to tokenOut with given amountIn
-    /// @dev Priority to use Price Feeds directly, skip query to various on-chain dex sources if price feed is available
-    function findOptimalSwap(address tokenIn, address tokenOut, uint256 amountIn) external view override returns (Quote memory q) {
-        uint256 _qFeed = tryQuoteWithFeed(tokenIn, tokenOut, amountIn);
-		
-        if (_qFeed == 0) {		
-            q = _findOptimalSwap(tokenIn, tokenOut, amountIn);
-        } else { 
-            bytes32[] memory dummyPools;
-            uint256[] memory dummyPoolFees;
-            q = Quote(SwapType.PRICEFEED, _qFeed, dummyPools, dummyPoolFees);
-        }
-		
-        q.amountOut = q.amountOut * (MAX_BPS - slippage) / MAX_BPS;
-    }	
-
-    /// @dev View function to provide EXECUTABLE quote from tokenIn to tokenOut with given amountIn
-    /// @dev This function will use Price Feeds to confirm the quote from on-chain dex source is within acceptable slippage-range
-    /// @dev a valid quote from on-chain dex source will return or 0 if it is just not "good enough" compared to oracle feed
-    function findExecutableSwap(address tokenIn, address tokenOut, uint256 amountIn) external view returns (Quote memory q) {
-        uint256 _qFeed = tryQuoteWithFeed(tokenIn, tokenOut, amountIn);
-        q = _findOptimalSwap(tokenIn, tokenOut, amountIn);
-		
-        if (q.amountOut < (_qFeed * (MAX_BPS - slippage) / MAX_BPS)) {
-            q.amountOut = 0;
-        } else {
-=======
     /// @dev apply lenient slippage on top of parent query 
     function findOptimalSwap(address tokenIn, address tokenOut, uint256 amountIn) public view override returns (Quote memory q) {
         q = super.findOptimalSwap(tokenIn, tokenOut, amountIn);		
@@ -98,127 +51,16 @@
     function findExecutableSwap(address tokenIn, address tokenOut, uint256 amountIn) public view override returns (Quote memory q) {
         q = super.findExecutableSwap(tokenIn, tokenOut, amountIn);		
         if (q.amountOut > 0) {
->>>>>>> 207870b1
             q.amountOut = q.amountOut * (MAX_BPS - slippage) / MAX_BPS;		
         }
     }	
 
-<<<<<<< HEAD
-    /// @dev View function to provide EXECUTABLE quote from tokenIn to tokenOut with given amountIn
-    /// @dev This function will use directly the quote from on-chain dex source no matter how poorly bad (e.g., illiquid pair) it might be
-    function unsafeFindExecutableSwap(address tokenIn, address tokenOut, uint256 amountIn) external view returns (Quote memory q) {
-        q = _findOptimalSwap(tokenIn, tokenOut, amountIn);		
-        if (q.amountOut > 0) {
-            q.amountOut = q.amountOut * (MAX_BPS - slippage) / MAX_BPS;		
-        }
-    }
 
-    // === ORACLE VIEW FUNCTIONS === //
-	
-    /// @dev try to convert from tokenIn to tokenOut using price feeds directly: (quote = amountIn * feedPricing)
-    /// @return quote from oracle feed in output token decimal
-    function tryQuoteWithFeed(address tokenIn, address tokenOut, uint256 amountIn) public view returns (uint256){		
-        uint256 _inDecimals = 10 ** ERC20(tokenIn).decimals();
-        uint256 _outDecimals = 10 ** ERC20(tokenOut).decimals();		
-				
-        // try short-circuit to ETH feeds if possible
-        if (tokenIn == WETH){
-            uint256 pOutETH = getPriceInETH(tokenOut);
-            if (pOutETH > 0){
-                return (amountIn * 1e18 / pOutETH) * _outDecimals / _inDecimals;			
-            }
-        } else if (tokenOut == WETH) {
-            uint256 pInETH = getPriceInETH(tokenIn);
-            if (pInETH > 0){
-                return (amountIn * pInETH / 1e18) * _outDecimals / _inDecimals;			
-            }	
-        }
-        
-        // fall-back to USD feeds as last resort
-        uint256 pInUSD = fetchUSDFeed(tokenIn);
-        if (pInUSD == 0) {
-            return 0;		
-        }
-        uint256 pOutUSD = fetchUSDFeed(tokenOut);
-        if (pOutUSD == 0) {
-            return 0;		
-        }
-		
-        return (amountIn * pInUSD / pOutUSD) * _outDecimals / _inDecimals;		
-    }
-	
-    /// @dev try to find USD price for given token from feed
-    /// @return USD feed value scaled by 10^8 or 0 if no valid USD/ETH/BTC feed exist 
-    function fetchUSDFeed(address base) public view returns (uint256) {
-        uint256 pUSD = base == WETH? getEthUsdPrice() : getPriceInUSD(base);
-        if (pUSD == 0) {
-            uint256 pETH = getPriceInETH(base);
-            if (pETH > 0) {
-                pUSD = pETH * getEthUsdPrice() / 1e18;
-            } else {			    
-                uint256 pBTC = getPriceInBTC(base);
-                if (pBTC > 0){
-                    pUSD = pBTC * getBtcUsdPrice() / 1e8;				
-                }
-            }
-        }
-        return pUSD;
-    }
-	
-    /// @dev Returns the price of ETH in USD from feed registry
-    /// @return price value scaled by 10^8
-    function getEthUsdPrice() public view returns (uint256) {
-        (uint80 roundID, int price, uint startedAt, uint timeStamp, uint80 answeredInRound) = FeedRegistryInterface(FEED_REGISTRY).latestRoundData(Denominations.ETH, Denominations.USD);
-        require(block.timestamp - timeStamp <= SECONDS_PER_HOUR, '!stale'); // Check for freshness of feed
-        return uint256(price);
-    }
-	
-    /// @dev Returns the price of BTC in USD from feed registry
-    /// @return price value scaled by 10^8
-    function getBtcUsdPrice() public view returns (uint256) {
-        (uint80 roundID, int price, uint startedAt, uint timeStamp, uint80 answeredInRound) = FeedRegistryInterface(FEED_REGISTRY).latestRoundData(Denominations.BTC, Denominations.USD);
-        require(block.timestamp - timeStamp <= SECONDS_PER_HOUR, '!stale'); // Check for freshness of feed
-        return uint256(price);
-    }
-
-    /// @dev Returns the latest price of given base token in USD
-    /// @return price value scaled by 10^8 or 0 if no valid price feed is found
-    function getPriceInUSD(address base) public view returns (uint256) {
-        try FeedRegistryInterface(FEED_REGISTRY).latestRoundData(base, Denominations.USD) returns (uint80 roundID, int price, uint startedAt, uint timeStamp, uint80 answeredInRound) {	
-            require(block.timestamp - timeStamp <= SECONDS_PER_DAY, '!stale'); // Check for freshness of feed	
-            return uint256(price);
-        } catch {		
-            return 0;
-        }
-    }
-
-    /// @dev Returns the latest price of given base token in ETH
-    /// @return price value scaled by 10^18 or 0 if no valid price feed is found
-    function getPriceInETH(address base) public view returns (uint256) {
-        try FeedRegistryInterface(FEED_REGISTRY).latestRoundData(base, Denominations.ETH) returns (uint80 roundID, int price, uint startedAt, uint timeStamp, uint80 answeredInRound) {
-            require(block.timestamp - timeStamp <= SECONDS_PER_DAY, '!stale'); // Check for freshness of feed		
-            return uint256(price);
-        } catch {		
-            return 0;
-        }
-    }
-
-    /// @dev Returns the latest price of given base token in BTC (typically for WBTC)
-    /// @return price value scaled by 10^8 or 0 if no valid price feed is found
-    function getPriceInBTC(address base) public view returns (uint256) {
-        try FeedRegistryInterface(FEED_REGISTRY).latestRoundData(base, Denominations.BTC) returns (uint80 roundID, int price, uint startedAt, uint timeStamp, uint80 answeredInRound) {	
-            require(block.timestamp - timeStamp <= SECONDS_PER_DAY, '!stale'); // Check for freshness of feed
-            return uint256(price);
-        } catch {		
-            return 0;
-        }
-=======
     /// @dev apply lenient slippage on top of parent query 
     function unsafeFindExecutableSwap(address tokenIn, address tokenOut, uint256 amountIn) public view override returns (Quote memory q) {
         q = super.unsafeFindExecutableSwap(tokenIn, tokenOut, amountIn);		
         if (q.amountOut > 0) {
             q.amountOut = q.amountOut * (MAX_BPS - slippage) / MAX_BPS;		
         }
->>>>>>> 207870b1
     }
 }