# Fair Selling

<<<<<<< HEAD
## WARNING

⚠️⚠️⚠️ V4 functions do not revert on error, they return 0 ⚠️⚠️⚠️

A 0 may mean the function call will revert or that there is no liquidity available

For all intents and purposes, check if a quote returns 0 and if it does, do not execute it or expect a revert


-----

A [BadgerDAO](https://app.badger.com/) sponsored repo of Open Source Contracts for:

=======
## TODO: Readme for V4

A [BadgerDAO](https://app.badger.com/) sponsored repo of Open Source Contracts for:、
>>>>>>> 42f5b6e9
- Calculating onChain Prices
- Executing the best onChain Swap

## Why bother

We understand that we cannot prove a optimal price because at any time a new source of liquidity may be available and the contract cannot adapt.

However we believe that given a set of constraints (available Dexes, handpicked), we can efficiently compute the best trade available to us

In exploring this issue we aim to:
- Find the most gas-efficient way to get the best executable price (currently 120 /150k per quote, from 1.6MLN)
- Finding the most reliable price we can, to determine if an offer is fair or unfair (Cowswap integration)
- Can we create a "trustless swap" that is provably not frontrun nor manipulated?
- How would such a "self-defending" contract act and how would it be able to defend itself, get the best quote, and be certain of it (with statistical certainty)

## Current Release V0.4 - Pricer

# Notable Contracts

## OnChainPricingMainnet

Given a tokenIn, tokenOut and AmountIn, returns a Quote from the most popular dexes

- `OnChainPricingMainnet` -> Fully onChain math to find best, single source swap (no fragmented swaps yet)
- `OnChainPricingMainnetLenient` -> Slippage tollerant version of the Pricer

### Dexes Support
- Curve
- UniV2
- UniV3
- Balancer
- Sushi

Covering >80% TVL on Mainnet. (Prob even more)

### New with V4

V4 adds support for Chainlink Price Feeds, all feeds are supported via the Feeds Registry

Because V4 marks the separation between "executable prices" and "ideal prices" we added new functions.

Read below for full details

## Example Usage

V4 functions are `view`

!!! V4 functions do not revert on error, they return 0 !!!
### isPairSupported

Returns true if the pricer will return a non-zero quote
NOTE: This is not proof of optimality

```solidity
    /// @dev Given tokenIn, out and amountIn, returns true if a quote will be non-zero
    /// @notice Doesn't guarantee optimality, just non-zero
    function isPairSupported(address tokenIn, address tokenOut, uint256 amountIn) external returns (bool)
```

In Brownie
```python
quote = pricer.isPairSupported(t_in, t_out, amt_in)
```

### findOptimalSwap

Finds the best quote available between the sources
Prioritizes price feeds


```solidity
    function findOptimalSwap(address tokenIn, address tokenOut, uint256 amountIn) external virtual returns (Quote memory)
```

In Brownie
```python
quote = pricer.findOptimalSwap(t_in, t_out, amt_in)
```

### findExecutableSwap

Finds the best executable quote
Uses PriceFeeds (if available) to verify the quote is better than the feed

```solidity
    function findExecutableSwap(address tokenIn, address tokenOut, uint256 amountIn) external virtual returns (Quote memory)
```

In Brownie
```python
quote = pricer.findExecutableSwap(t_in, t_out, amt_in)
```


### unsafeFindExecutableSwap

Finds the best executable quote
Doesn't check price feeds, use at your own risk

```solidity
    function unsafeFindExecutableSwap(address tokenIn, address tokenOut, uint256 amountIn) external virtual returns (Quote memory)
```

In Brownie
```python
quote = pricer.unsafeFindExecutableSwap(t_in, t_out, amt_in)
```

# Mainnet Pricing Lenient

Variation of Pricer with a slippage tollerance, mostly used to allow a multisig enough wiggle room for operation



# Notable Tests

## Proof that the math is accurate with gas savings

These tests compare the PricerV3 (150k per quote) against V2 (1.6MLN per quote)

```
brownie test tests/heuristic_equivalency/test_heuristic_equivalency.py

```

## Benchmark specific AMM quotes
TODO: Improve to just use the specific quote

```
brownie test tests/gas_benchmark/benchmark_pricer_gas.py --gas
```

## Benchmark coverage of top DeFi Tokens

TODO: Add like 200 tokens
TODO: Compare against Coingecko API or smth

```
brownie test tests/gas_benchmark/benchmark_token_coverage.py --gas
```

## Notable Test from V2

Run V3 Pricer against V2, to confirm results are correct, but with gas savings

```
brownie test  tests/heuristic_equivalency/test_heuristic_equivalency.py<|MERGE_RESOLUTION|>--- conflicted
+++ resolved
@@ -1,6 +1,5 @@
 # Fair Selling
 
-<<<<<<< HEAD
 ## WARNING
 
 ⚠️⚠️⚠️ V4 functions do not revert on error, they return 0 ⚠️⚠️⚠️
@@ -14,11 +13,6 @@
 
 A [BadgerDAO](https://app.badger.com/) sponsored repo of Open Source Contracts for:
 
-=======
-## TODO: Readme for V4
-
-A [BadgerDAO](https://app.badger.com/) sponsored repo of Open Source Contracts for:、
->>>>>>> 42f5b6e9
 - Calculating onChain Prices
 - Executing the best onChain Swap
 
